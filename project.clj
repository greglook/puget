--- conflicted
+++ resolved
@@ -1,8 +1,4 @@
-<<<<<<< HEAD
-(defproject mvxcvi/puget "0.5.2"
-=======
 (defproject mvxcvi/puget "0.6.0"
->>>>>>> 225038cb
   :description "Colorizing canonical Clojure printer for EDN values."
   :url "https://github.com/greglook/puget"
   :license {:name "Public Domain"
